﻿using System;
<<<<<<< HEAD
=======
#if WINDOWS
using CSCore.DMO;
using CSCore.MediaFoundation;
#endif
>>>>>>> 25b484c4

namespace CSCore
{
    /// <summary>
    /// Defines <see cref="AudioSubTypes"/> and provides methods to convert between <see cref="AudioEncoding"/>-values and <see cref="AudioSubTypes"/>-values.
    /// </summary>
<<<<<<< HEAD
    /// <remarks><see cref="AudioSubTypes"/> are used by the <see cref="WaveFormatExtensible"/>.</remarks>
=======
#if WINDOWS
    /// <remarks><see cref="AudioSubTypes"/> are used by the <see cref="WaveFormatExtensible"/>, the <see cref="MFMediaType"/> and the <see cref="MediaType"/> class.</remarks>
#else
    /// <remarks><see cref="AudioSubTypes"/> are used by the <see cref="WaveFormatExtensible"/> class.</remarks>
#endif
>>>>>>> 25b484c4
    public static partial class AudioSubTypes
    {
        /// <summary>
        /// Converts a <see cref="AudioSubTypes"/>-value to a <see cref="AudioEncoding"/>-value.
        /// </summary>
        /// <param name="audioSubType">The <see cref="AudioSubTypes"/>-value to convert to the equivalent <see cref="AudioEncoding"/>-value.</param>
        /// <returns>The <see cref="AudioEncoding"/> which belongs to the specified <paramref name="audioSubType"/>.</returns>
        public static AudioEncoding EncodingFromSubType(Guid audioSubType)
        {
            var bytes = audioSubType.ToByteArray();
            int value = BitConverter.ToInt32(bytes, 0);
            if (Enum.IsDefined(typeof(AudioEncoding), (short)value))
                return (AudioEncoding)value;

            throw new ArgumentException("Invalid audioSubType.", "audioSubType");
        }

        /// <summary>
        /// Converts a <see cref="AudioEncoding"/> value to a <see cref="AudioSubTypes"/>-value.
        /// </summary>
        /// <param name="audioEncoding">The <see cref="AudioEncoding"/> to convert to the equivalent <see cref="AudioSubTypes"/>-value.</param>
        /// <returns>The <see cref="AudioSubTypes"/>-value which belongs to the specified <paramref name="audioEncoding"/>.</returns>
        public static Guid SubTypeFromEncoding(AudioEncoding audioEncoding)
        {
            if (Enum.IsDefined(typeof(AudioEncoding), (short)audioEncoding))
                return new Guid((int)audioEncoding, 0x0000, 0x0010, 0x80, 0x00, 0x00, 0xaa, 0x00, 0x38, 0x9b, 0x71);

            throw new ArgumentException("Invalid encoding.", "audioEncoding");
        }

        /// <summary>
        /// The Major Type for <c>Audio</c> media types.
        /// </summary>
        public static readonly Guid MediaTypeAudio = new Guid("73647561-0000-0010-8000-00AA00389B71");
    }
}<|MERGE_RESOLUTION|>--- conflicted
+++ resolved
@@ -1,26 +1,11 @@
 ﻿using System;
-<<<<<<< HEAD
-=======
-#if WINDOWS
-using CSCore.DMO;
-using CSCore.MediaFoundation;
-#endif
->>>>>>> 25b484c4
 
 namespace CSCore
 {
     /// <summary>
     /// Defines <see cref="AudioSubTypes"/> and provides methods to convert between <see cref="AudioEncoding"/>-values and <see cref="AudioSubTypes"/>-values.
     /// </summary>
-<<<<<<< HEAD
     /// <remarks><see cref="AudioSubTypes"/> are used by the <see cref="WaveFormatExtensible"/>.</remarks>
-=======
-#if WINDOWS
-    /// <remarks><see cref="AudioSubTypes"/> are used by the <see cref="WaveFormatExtensible"/>, the <see cref="MFMediaType"/> and the <see cref="MediaType"/> class.</remarks>
-#else
-    /// <remarks><see cref="AudioSubTypes"/> are used by the <see cref="WaveFormatExtensible"/> class.</remarks>
-#endif
->>>>>>> 25b484c4
     public static partial class AudioSubTypes
     {
         /// <summary>
